// Copyright 2022 Singularity Data
//
// Licensed under the Apache License, Version 2.0 (the "License");
// you may not use this file except in compliance with the License.
// You may obtain a copy of the License at
//
// http://www.apache.org/licenses/LICENSE-2.0
//
// Unless required by applicable law or agreed to in writing, software
// distributed under the License is distributed on an "AS IS" BASIS,
// WITHOUT WARRANTIES OR CONDITIONS OF ANY KIND, either express or implied.
// See the License for the specific language governing permissions and
// limitations under the License.

use std::collections::HashMap;
use std::sync::Arc;

use bytes::Bytes;
use itertools::Itertools;
use risingwave_common::array::column::Column;
use risingwave_common::array::{DataChunk, Row};
use risingwave_common::catalog::{ColumnDesc, ColumnId, Field, Schema};
use risingwave_common::error::{ErrorCode, RwError};
use risingwave_common::types::Datum;
use risingwave_common::util::ordered::*;
use risingwave_common::util::sort_util::OrderType;
use risingwave_common::util::value_encoding::deserialize_cell;
use risingwave_hummock_sdk::key::next_key;

use super::TableIter;
use crate::cell_based_row_deserializer::CellBasedRowDeserializer;
use crate::cell_based_row_serializer::CellBasedRowSerializer;
use crate::error::{StorageError, StorageResult};
use crate::monitor::StateStoreMetrics;
use crate::storage_value::StorageValue;
use crate::{Keyspace, StateStore};

/// `CellBasedTable` is the interface accessing relational data in KV(`StateStore`) with encoding
/// format: [keyspace | pk | `column_id` (4B)] -> value.
/// if the key of the column id does not exist, it will be Null in the relation
#[derive(Clone)]
pub struct CellBasedTable<S: StateStore> {
    /// The keyspace that the pk and value of the original table has.
    keyspace: Keyspace<S>,

    /// The schema of this table viewed by some source executor, e.g. RowSeqScanExecutor.
    schema: Schema,

    /// `ColumnDesc` contains strictly more info than `schema`.
    column_descs: Vec<ColumnDesc>,

    /// Mapping from column id to column index
    column_id_to_column_index: HashMap<ColumnId, usize>,

    pk_serializer: Option<OrderedRowSerializer>,

    cell_based_row_serializer: CellBasedRowSerializer,

    column_ids: Vec<ColumnId>,

    /// Statistics.
    stats: Arc<StateStoreMetrics>,
}

impl<S: StateStore> std::fmt::Debug for CellBasedTable<S> {
    fn fmt(&self, f: &mut std::fmt::Formatter<'_>) -> std::fmt::Result {
        f.debug_struct("CellBasedTable")
            .field("column_descs", &self.column_descs)
            .finish()
    }
}

fn err(rw: impl Into<RwError>) -> StorageError {
    StorageError::CellBasedTable(rw.into())
}

impl<S: StateStore> CellBasedTable<S> {
    pub fn new(
        keyspace: Keyspace<S>,
        column_descs: Vec<ColumnDesc>,
        ordered_row_serializer: Option<OrderedRowSerializer>,
        stats: Arc<StateStoreMetrics>,
    ) -> Self {
        let schema = Schema::new(
            column_descs
                .iter()
                .map(|cd| Field::with_name(cd.data_type.clone(), cd.name.clone()))
                .collect_vec(),
        );
        let column_id_to_column_index = generate_column_id_to_column_index_mapping(&column_descs);
        let column_ids = generate_column_id(&column_descs);
        Self {
            keyspace,
            schema,
            column_descs,
            column_id_to_column_index,

            pk_serializer: ordered_row_serializer,
            cell_based_row_serializer: CellBasedRowSerializer::new(),
            column_ids,
            stats,
        }
    }

    pub fn new_for_test(
        keyspace: Keyspace<S>,
        column_descs: Vec<ColumnDesc>,
        order_types: Vec<OrderType>,
    ) -> Self {
        Self::new(
            keyspace,
            column_descs,
            Some(OrderedRowSerializer::new(order_types)),
            Arc::new(StateStoreMetrics::unused()),
        )
    }

    /// Creates an "adhoc" [`CellBasedTable`] with specified columns.
    pub fn new_adhoc(
        keyspace: Keyspace<S>,
        column_descs: Vec<ColumnDesc>,
        stats: Arc<StateStoreMetrics>,
    ) -> Self {
        Self::new(keyspace, column_descs, None, stats)
    }

    // cell-based interface
<<<<<<< HEAD
    pub async fn get_row(&self, pk: &Row, epoch: u64) -> Result<Option<Row>> {
        let pk_serializer = self.pk_serializer.as_ref().expect("pk_serializer is None");
        let column_ids = generate_column_id(&self.column_descs);
        // let mut row = Vec::with_capacity(column_ids.len());
        let sentinel_key = [
            &serialize_pk(pk, pk_serializer)?[..],
            &serialize_column_id(&SENTINEL_CELL_ID)?,
        ]
        .concat();
        let mut get_res = Vec::new();
        let sentinel_cell = self.keyspace.get(&sentinel_key, epoch).await?;

        if sentinel_cell.is_none() {
            // if sentinel cell is none, this row doesn't exist
            return Ok(None);
        } else {
            get_res.push((sentinel_key, sentinel_cell.unwrap()));
        }
        for column_id in column_ids {
            let key = [
                &serialize_pk(pk, pk_serializer)?[..],
                &serialize_column_id(&column_id)?,
            ]
            .concat();
            let state_store_get_res = self.keyspace.get(&key, epoch).await?;
            if let Some(state_store_get_res) = state_store_get_res {
                get_res.push((key, state_store_get_res));
            }
        }
        let mut cell_based_row_deserializer =
            CellBasedRowDeserializer::new(self.column_descs.clone());
        for (key, value) in get_res {
            cell_based_row_deserializer.deserialize(&Bytes::from(key), &value)?;
        }
        let pk_and_row = cell_based_row_deserializer.take();
        match pk_and_row {
            Some(_) => Ok(pk_and_row.map(|(_pk, row)| row)),
            None => Ok(None),
        }
=======
    pub async fn get_row(&self, _pk: &Row, _epoch: u64) -> StorageResult<Option<Row>> {
        // get row by state_store multi get
        todo!()
>>>>>>> b5644aea
    }

    pub async fn get_row_by_scan(&self, pk: &Row, epoch: u64) -> StorageResult<Option<Row>> {
        // get row by state_store scan
        let pk_serializer = self.pk_serializer.as_ref().expect("pk_serializer is None");
        let start_key = self
            .keyspace
            .prefixed_key(&serialize_pk(pk, pk_serializer).map_err(err)?);
        let end_key = next_key(&start_key);

        let state_store_range_scan_res = self
            .keyspace
            .state_store()
            .scan(start_key..end_key, None, epoch)
            .await?;
        let mut cell_based_row_deserializer =
            CellBasedRowDeserializer::new(self.column_descs.clone());
        for (key, value) in state_store_range_scan_res {
            cell_based_row_deserializer
                .deserialize(&key, &value)
                .map_err(err)?;
        }
        let pk_and_row = cell_based_row_deserializer.take();
        match pk_and_row {
            Some(_) => Ok(pk_and_row.map(|(_pk, row)| row)),
            None => Ok(None),
        }
    }

    pub async fn delete_row(
        &mut self,
        _pk: &Row,
        _old_value: &Row,
        _epoch: u64,
    ) -> StorageResult<()> {
        // TODO(wcy-fdu): TODO: support only serialize key mode. We only need keys in this case to
        // delete.
        todo!()
    }

    pub async fn update_row(
        &mut self,
        _pk: &Row,
        _old_value: Option<Row>,
        _new_value: Option<Row>,
        _epoch: u64,
    ) -> StorageResult<()> {
        todo!()
    }

    pub async fn batch_write_rows(
        &mut self,
        rows: Vec<(Row, Option<Row>)>,
        epoch: u64,
    ) -> StorageResult<()> {
        let mut batch = self.keyspace.state_store().start_write_batch();
        let mut local = batch.prefixify(&self.keyspace);
        for (pk, cell_values) in rows {
            let arrange_key_buf =
                serialize_pk(&pk, self.pk_serializer.as_ref().unwrap()).map_err(err)?;
            let bytes = self
                .cell_based_row_serializer
                .serialize(&arrange_key_buf, cell_values, &self.column_ids)
                .map_err(err)?;
            for (key, value) in bytes {
                match value {
                    Some(val) => local.put(key, StorageValue::new_default_put(val)),
                    None => local.delete(key),
                }
            }
        }
        batch.ingest(epoch).await?;
        Ok(())
    }

    // The returned iterator will iterate data from a snapshot corresponding to the given `epoch`
    pub async fn iter(&self, epoch: u64) -> StorageResult<CellBasedTableRowIter<S>> {
        CellBasedTableRowIter::new(
            self.keyspace.clone(),
            self.column_descs.clone(),
            epoch,
            self.stats.clone(),
        )
        .await
    }

    pub async fn get_for_test(
        &self,
        pk: Row,
        column_id: i32,
        epoch: u64,
    ) -> StorageResult<Option<Datum>> {
        assert!(
            self.pk_serializer.is_some(),
            "this table is adhoc and there's no sort key serializer"
        );

        let column_id = ColumnId::new(column_id);

        let column_index = self.column_id_to_column_index.get(&column_id).unwrap();
        // TODO(MrCroxx): More efficient encoding is needed.

        let buf = self
            .keyspace
            .get(
                &[
                    &serialize_pk(&pk, self.pk_serializer.as_ref().unwrap()).map_err(err)?[..],
                    &serialize_column_id(&column_id).map_err(err)?,
                ]
                .concat(),
                epoch,
            )
            .await?;

        if let Some(buf) = buf {
            let mut de = value_encoding::Deserializer::new(buf);
            let cell = deserialize_cell(&mut de, &self.schema.fields[*column_index].data_type)
                .map_err(err)?;
            Ok(Some(cell))
        } else {
            Ok(None)
        }
    }
    pub fn schema(&self) -> &Schema {
        &self.schema
    }
}

fn generate_column_id_to_column_index_mapping(
    column_descs: &[ColumnDesc],
) -> HashMap<ColumnId, usize> {
    let mut mapping = HashMap::with_capacity(column_descs.len());
    for (index, column_desc) in column_descs.iter().enumerate() {
        mapping.insert(column_desc.column_id, index);
    }
    mapping
}

fn generate_column_id(column_descs: &[ColumnDesc]) -> Vec<ColumnId> {
    column_descs.iter().map(|d| d.column_id).collect()
}
// (st1page): Maybe we will have a "ChunkIter" trait which returns a chunk each time, so the name
// "RowTableIter" is reserved now
pub struct CellBasedTableRowIter<S: StateStore> {
    keyspace: Keyspace<S>,
    /// A buffer to store prefetched kv pairs from state store
    buf: Vec<(Bytes, Bytes)>,
    /// The idx into `buf` for the next item
    next_idx: usize,
    /// A bool to indicate whether there are more data to fetch from state store
    done: bool,
    /// An epoch representing the read snapshot
    epoch: u64,
    /// Cell-based row deserializer
    cell_based_row_deserializer: CellBasedRowDeserializer,
    /// Statistics
    _stats: Arc<StateStoreMetrics>,
}

impl<S: StateStore> CellBasedTableRowIter<S> {
    const SCAN_LIMIT: usize = 1024;

    async fn new(
        keyspace: Keyspace<S>,
        table_descs: Vec<ColumnDesc>,
        epoch: u64,
        _stats: Arc<StateStoreMetrics>,
    ) -> StorageResult<Self> {
        keyspace.state_store().wait_epoch(epoch).await?;

        let cell_based_row_deserializer = CellBasedRowDeserializer::new(table_descs);

        let iter = Self {
            keyspace,
            buf: vec![],
            next_idx: 0,
            done: false,
            epoch,
            cell_based_row_deserializer,
            _stats,
        };
        Ok(iter)
    }
    async fn consume_more(&mut self) -> StorageResult<()> {
        assert_eq!(self.next_idx, self.buf.len());

        if self.buf.is_empty() {
            self.buf = self
                .keyspace
                .scan(Some(Self::SCAN_LIMIT), self.epoch)
                .await?;
        } else {
            let last_key = self.buf.last().unwrap().0.clone();
            let buf = self
                .keyspace
                .scan_with_start_key(last_key.to_vec(), Some(Self::SCAN_LIMIT), self.epoch)
                .await?;
            assert!(!buf.is_empty());
            assert_eq!(buf.first().as_ref().unwrap().0, last_key);
            self.buf = buf[1..].to_vec();
        }

        self.next_idx = 0;

        Ok(())
    }

    pub async fn collect_data_chunk(
        &mut self,
        cell_based_table: &CellBasedTable<S>,
        chunk_size: Option<usize>,
    ) -> StorageResult<Option<DataChunk>> {
        let schema = &cell_based_table.schema;
        let mut builders = schema
            .create_array_builders(chunk_size.unwrap_or(0))
            .map_err(err)?;

        let mut row_count = 0;
        for _ in 0..chunk_size.unwrap_or(usize::MAX) {
            match self.next().await? {
                Some(row) => {
                    for (datum, builder) in row.0.into_iter().zip_eq(builders.iter_mut()) {
                        builder.append_datum(&datum).map_err(err)?;
                    }
                    row_count += 1;
                }
                None => break,
            }
        }

        let chunk = if schema.is_empty() {
            // Generate some dummy data to ensure a correct cardinality, which might be used by
            // count(*).
            DataChunk::new_dummy(row_count)
        } else {
            let columns: Vec<Column> = builders
                .into_iter()
                .map(|builder| builder.finish().map(|a| Column::new(Arc::new(a))))
                .try_collect()
                .map_err(err)?;
            DataChunk::builder().columns(columns).build()
        };

        if chunk.cardinality() == 0 {
            Ok(None)
        } else {
            Ok(Some(chunk))
        }
    }
}

#[async_trait::async_trait]
impl<S: StateStore> TableIter for CellBasedTableRowIter<S> {
    async fn next(&mut self) -> StorageResult<Option<Row>> {
        if self.done {
            return Ok(None);
        }

        loop {
            let (key, value) = match self.buf.get(self.next_idx) {
                Some(kv) => kv,
                None => {
                    // Need to consume more from state store
                    self.consume_more().await?;
                    if let Some(item) = self.buf.first() {
                        item
                    } else {
                        let pk_and_row = self.cell_based_row_deserializer.take();
                        self.done = true;
                        return Ok(pk_and_row.map(|(_pk, row)| row));
                    }
                }
            };
            tracing::trace!(
                target: "events::storage::CellBasedTable::scan",
                "CellBasedTable scanned key = {:?}, value = {:?}",
                bytes::Bytes::copy_from_slice(key),
                value
            );

            // there is no need to deserialize pk in cell-based table
            if key.len() < self.keyspace.key().len() + 4 {
                return Err(StorageError::CellBasedTable(
                    ErrorCode::InternalError("corrupted key".to_owned()).into(),
                ));
            }

            let pk_and_row = self
                .cell_based_row_deserializer
                .deserialize(key, value)
                .map_err(err)?;
            self.next_idx += 1;
            match pk_and_row {
                Some(_) => return Ok(pk_and_row.map(|(_pk, row)| row)),
                None => {}
            }
        }
    }
}<|MERGE_RESOLUTION|>--- conflicted
+++ resolved
@@ -125,14 +125,13 @@
     }
 
     // cell-based interface
-<<<<<<< HEAD
-    pub async fn get_row(&self, pk: &Row, epoch: u64) -> Result<Option<Row>> {
+    pub async fn get_row(&self, pk: &Row, epoch: u64) -> StorageResult<Option<Row>> {
         let pk_serializer = self.pk_serializer.as_ref().expect("pk_serializer is None");
         let column_ids = generate_column_id(&self.column_descs);
         // let mut row = Vec::with_capacity(column_ids.len());
         let sentinel_key = [
-            &serialize_pk(pk, pk_serializer)?[..],
-            &serialize_column_id(&SENTINEL_CELL_ID)?,
+            &serialize_pk(pk, pk_serializer).map_err(err)?[..],
+            &serialize_column_id(&SENTINEL_CELL_ID).map_err(err)?,
         ]
         .concat();
         let mut get_res = Vec::new();
@@ -146,8 +145,8 @@
         }
         for column_id in column_ids {
             let key = [
-                &serialize_pk(pk, pk_serializer)?[..],
-                &serialize_column_id(&column_id)?,
+                &serialize_pk(pk, pk_serializer).map_err(err)?[..],
+                &serialize_column_id(&column_id).map_err(err)?,
             ]
             .concat();
             let state_store_get_res = self.keyspace.get(&key, epoch).await?;
@@ -158,18 +157,15 @@
         let mut cell_based_row_deserializer =
             CellBasedRowDeserializer::new(self.column_descs.clone());
         for (key, value) in get_res {
-            cell_based_row_deserializer.deserialize(&Bytes::from(key), &value)?;
+            cell_based_row_deserializer
+                .deserialize(&Bytes::from(key), &value)
+                .map_err(err)?;
         }
         let pk_and_row = cell_based_row_deserializer.take();
         match pk_and_row {
             Some(_) => Ok(pk_and_row.map(|(_pk, row)| row)),
             None => Ok(None),
         }
-=======
-    pub async fn get_row(&self, _pk: &Row, _epoch: u64) -> StorageResult<Option<Row>> {
-        // get row by state_store multi get
-        todo!()
->>>>>>> b5644aea
     }
 
     pub async fn get_row_by_scan(&self, pk: &Row, epoch: u64) -> StorageResult<Option<Row>> {
