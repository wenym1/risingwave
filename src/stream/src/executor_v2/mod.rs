--- conflicted
+++ resolved
@@ -24,12 +24,9 @@
     Barrier, Executor as ExecutorV1, Message, Mutation, PkIndices, PkIndicesRef,
 };
 
-<<<<<<< HEAD
-#[allow(dead_code)]
-=======
 mod agg;
 mod batch_query;
->>>>>>> b5644aea
+#[allow(dead_code)]
 mod chain;
 mod filter;
 mod global_simple_agg;
@@ -44,11 +41,7 @@
 mod test_utils;
 mod v1_compat;
 
-<<<<<<< HEAD
-=======
 pub use batch_query::BatchQueryExecutor;
-pub use chain::ChainExecutor;
->>>>>>> b5644aea
 pub use filter::FilterExecutor;
 pub use global_simple_agg::SimpleAggExecutor;
 pub use hash_agg::HashAggExecutor;
